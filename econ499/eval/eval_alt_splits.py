from __future__ import annotations

from datetime import timedelta
from pathlib import Path

import numpy as np
import pandas as pd

<<<<<<< HEAD
from iv_drl.utils import load_config
from iv_drl.utils.metrics_utils import rmse, mae
from econ499.eval.utils import _load_predictions, _mape, _qlike
=======
from econ499.utils import load_config
from econ499.utils.metrics_utils import rmse, mae
from econ499.eval.evaluate_all import _load_predictions, _mape, _qlike
>>>>>>> 932cb427

CFG = load_config("data_config.yaml")
ROOT = Path(__file__).resolve().parents[2]
DATA_DIR = Path(CFG["paths"]["output_dir"]).resolve()
ARTIFACT_DIR = ROOT / "artifacts" / "tables"
TARGET_COL = CFG["features"]["target_col"]


def _build_eval_df(panel_csv: str | Path | None = None) -> pd.DataFrame:
    if panel_csv is None:
        default_path = Path(CFG["paths"]["drl_state_file"]).resolve()
        alt_path = DATA_DIR / "spx_iv_drl_state.csv"
        panel_csv = default_path if default_path.exists() else alt_path
    panel = pd.read_csv(panel_csv, parse_dates=["date"]).sort_values("date")
    panel["IV_next"] = panel[TARGET_COL].shift(-1)
    panel.dropna(subset=["IV_next"], inplace=True)

    eval_df = panel[["date", "IV_next"]].copy()
    eval_df["naive"] = panel[TARGET_COL].values
    eval_df["ar1"] = panel[TARGET_COL].shift(1).rolling(2, min_periods=1).mean().bfill()

    for name, df_pred in _load_predictions():
        eval_df = eval_df.merge(df_pred, on="date", how="left")
    eval_df.dropna(inplace=True)
    return eval_df


def evaluate_alt_splits(panel_csv: str | Path | None = None,
                         offsets: list[int] | None = None) -> Path:
    """Compute metrics for different OOS start dates (year offsets).

    Parameters
    ----------
    offsets : list[int]
        Year offsets relative to the default split (70% quantile date). If None,
        uses [-5, -3, 0, +3, +5].
    """
    df = _build_eval_df(panel_csv)

    default_idx = int(0.7 * len(df))
    default_date = df.iloc[default_idx]["date"]

    if offsets is None:
        offsets = [-5, -3, 0, 3, 5]

    rows = []
    for off in offsets:
        start_date = default_date + timedelta(days=365 * off)
        subset = df[df["date"] >= start_date]
        if subset.empty:
            continue
        y_true = subset["IV_next"].to_numpy()
        naive_mae = mae(y_true, subset["naive"].to_numpy())
        for col in subset.columns:
            if col in {"date", "IV_next"}:
                continue
            yhat = subset[col].to_numpy()
            rows.append({
                "offset_years": off,
                "model": col,
                "RMSE": rmse(y_true, yhat),
                "MAE": mae(y_true, yhat),
                "MASE": mae(y_true, yhat) / naive_mae,
                "MAPE(%)": _mape(y_true, yhat),
                "QLIKE": _qlike(y_true, yhat),
            })

    df_metrics = pd.DataFrame(rows)
    out_path = ARTIFACT_DIR / "forecast_metrics_alt_splits.csv"
    df_metrics.to_csv(out_path, index=False, float_format="%.6f")
    print('Saved', out_path)
    # also print summary per offset
    for off in offsets:
        sub = df_metrics[df_metrics["offset_years"] == off].copy()
        if sub.empty:
            continue
        print(f"\n=== Offset {off:+} years (start date >= {(default_date + timedelta(days=365*off)).date()}) ===")
        print(
            sub.set_index("model")[["RMSE", "MAE", "MASE"]]
            .sort_values("RMSE")
            .to_markdown(floatfmt=".6f")
        )
    return out_path


if __name__ == "__main__":
    import argparse
    p = argparse.ArgumentParser()
    p.add_argument("--panel_csv", type=str, default=None)
    p.add_argument("--offsets", nargs="*", type=int, help="Year offsets e.g. -5 0 5")
    args = p.parse_args()

    evaluate_alt_splits(panel_csv=args.panel_csv, offsets=args.offsets) <|MERGE_RESOLUTION|>--- conflicted
+++ resolved
@@ -6,15 +6,9 @@
 import numpy as np
 import pandas as pd
 
-<<<<<<< HEAD
-from iv_drl.utils import load_config
-from iv_drl.utils.metrics_utils import rmse, mae
-from econ499.eval.utils import _load_predictions, _mape, _qlike
-=======
 from econ499.utils import load_config
 from econ499.utils.metrics_utils import rmse, mae
-from econ499.eval.evaluate_all import _load_predictions, _mape, _qlike
->>>>>>> 932cb427
+from econ499.eval.utils import _load_predictions, _mape, _qlike
 
 CFG = load_config("data_config.yaml")
 ROOT = Path(__file__).resolve().parents[2]
