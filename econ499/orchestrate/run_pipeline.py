--- conflicted
+++ resolved
@@ -22,42 +22,11 @@
 
 # (module, callable, description, output path)
 _TASKS: list[tuple[str, str, str, Path | None]] = [
-<<<<<<< HEAD
-    (
-        "econ499.feats.build_price",
-        "main",
-        "SPX price features",
-        DATA_DIR / "spx_daily_features.parquet",
-    ),
-    (
-=======
     ("econ499.feats.build_price", "main", "SPX price features", DATA_DIR / "spx_daily_features.parquet"),
-    (
->>>>>>> 142ee890
-        "econ499.feats.build_iv_surface",
-        "main",
-        "IV-surface features",
-        DATA_DIR / "iv_surface_daily_features.parquet",
-    ),
-<<<<<<< HEAD
-    (
-        "econ499.feats.fetch_macro",
-        "main",
-        "Macro series",
-        DATA_DIR / "macro_daily_features.parquet",
-    ),
-    ("econ499.panels.merge_features", "merge", "Merge feature sets", DATA_DIR / "spx_iv_drl_state.csv"),
-    (
-        "econ499.eval.evaluate_all",
-        "evaluate_all",
-        "Evaluate forecasts",
-        ARTIFACT_TABLE,
-    ),
-=======
+    ("econ499.feats.build_iv_surface", "main", "IV-surface features", DATA_DIR / "iv_surface_daily_features.parquet"),
     ("econ499.feats.fetch_macro", "main", "Macro series", DATA_DIR / "macro_daily_features.parquet"),
     ("econ499.panels.merge_features", "merge", "Merge feature sets", DATA_DIR / "spx_iv_drl_state.csv"),
     ("econ499.eval.evaluate_all", "evaluate_all", "Evaluate forecasts", ARTIFACT_TABLE),
->>>>>>> 142ee890
 ]
 
 
